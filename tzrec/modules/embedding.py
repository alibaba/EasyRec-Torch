# Copyright (c) 2024, Alibaba Group;
# Licensed under the Apache License, Version 2.0 (the "License");
# you may not use this file except in compliance with the License.
# You may obtain a copy of the License at
#    http://www.apache.org/licenses/LICENSE-2.0
# Unless required by applicable law or agreed to in writing, software
# distributed under the License is distributed on an "AS IS" BASIS,
# WITHOUT WARRANTIES OR CONDITIONS OF ANY KIND, either express or implied.
# See the License for the specific language governing permissions and
# limitations under the License.

from collections import OrderedDict, defaultdict
from typing import Dict, List, Optional, Union

import torch
from torch import nn
from torchrec.modules.embedding_configs import EmbeddingBagConfig, EmbeddingConfig
from torchrec.modules.embedding_modules import (
    EmbeddingBagCollection,
    EmbeddingCollection,
)
from torchrec.modules.mc_embedding_modules import (
    ManagedCollisionEmbeddingBagCollection,
    ManagedCollisionEmbeddingCollection,
)
from torchrec.modules.mc_modules import (
    ManagedCollisionCollection,
    ManagedCollisionModule,
    MCHManagedCollisionModule,
)
from torchrec.sparse.jagged_tensor import JaggedTensor, KeyedJaggedTensor, KeyedTensor

from tzrec.acc.utils import is_input_tile, is_input_tile_emb
from tzrec.datasets.utils import Batch
from tzrec.features.feature import BaseFeature
from tzrec.modules.dense_embedding_collection import (
    DenseEmbeddingCollection,
)
from tzrec.modules.sequence import create_seq_encoder
from tzrec.protos import model_pb2
from tzrec.protos.model_pb2 import FeatureGroupConfig, SeqGroupConfig


@torch.fx.wrap
def _update_dict_tensor(
    dict1: Dict[str, torch.Tensor], dict2: Dict[str, torch.Tensor]
) -> Dict[str, torch.Tensor]:
    for key, value in dict2.items():
        if key in dict1:
            dict1[key] = torch.cat([dict1[key], value], dim=-1)
        else:
            dict1[key] = value
    return dict1


@torch.fx.wrap
def _merge_list_of_tensor_dict(
    list_of_tensor_dict: List[Dict[str, torch.Tensor]],
) -> Dict[str, torch.Tensor]:
    result = {}
    for tensor_dict in list_of_tensor_dict:
        result.update(tensor_dict)
    return result


@torch.fx.wrap
def _merge_list_of_jt_dict(
    list_of_jt_dict: List[Dict[str, JaggedTensor]],
) -> Dict[str, JaggedTensor]:
    result: Dict[str, JaggedTensor] = {}
    for jt_dict in list_of_jt_dict:
        result.update(jt_dict)
    return result


@torch.fx.wrap
def _tile_and_combine_dense_kt(
    user_kt: Optional[KeyedTensor], item_kt: Optional[KeyedTensor], tile_size: int
) -> KeyedTensor:
    kt_keys: List[str] = []
    kt_length_per_key: List[int] = []
    kt_values: List[torch.Tensor] = []
    if user_kt is not None:
        kt_keys.extend(user_kt.keys())
        kt_length_per_key.extend(user_kt.length_per_key())
        kt_values.append(user_kt.values().tile(tile_size, 1))
    if item_kt is not None:
        kt_keys.extend(item_kt.keys())
        kt_length_per_key.extend(item_kt.length_per_key())
        kt_values.append(item_kt.values())
    return KeyedTensor(
        keys=kt_keys,
        length_per_key=kt_length_per_key,
        values=torch.cat(kt_values, dim=1),
    )


@torch.fx.wrap
def _cast_away_kjt_optional(arg: Optional[KeyedJaggedTensor]) -> KeyedJaggedTensor:
    assert arg is not None
    return arg


@torch.fx.wrap
def _cast_away_kt_optional(arg: Optional[KeyedTensor]) -> KeyedTensor:
    assert arg is not None
    return arg


@torch.fx.wrap
def _cast_away_jt_dict_optional(
    arg: Optional[Dict[str, JaggedTensor]],
) -> Dict[str, JaggedTensor]:
    assert arg is not None
    return arg


@torch.fx.wrap
def _int_item(x: torch.Tensor) -> int:
    return int(x.item())


class EmbeddingGroup(nn.Module):
    """Applies embedding lookup transformation for feature group.

    Args:
        features (list): list of features.
        feature_groups (list): list of feature group config.
        wide_embedding_dim (int, optional): wide group feature embedding dim.
        device (torch.device): embedding device, default is meta.
    """

    def __init__(
        self,
        features: List[BaseFeature],
        feature_groups: List[FeatureGroupConfig],
        wide_embedding_dim: Optional[int] = None,
        device: Optional[torch.device] = None,
    ) -> None:
        super().__init__()
        if device is None:
            device = torch.device("meta")
        self._features = features
        self._feature_groups = feature_groups
        self._name_to_feature = {x.name: x for x in features}
        self._name_to_feature_group = {x.group_name: x for x in feature_groups}

        self.emb_impls = nn.ModuleDict()
        self.seq_emb_impls = nn.ModuleDict()
        self.seq_encoders = nn.ModuleDict()

        self._impl_key_to_feat_groups = defaultdict(list)
        self._impl_key_to_seq_groups = defaultdict(list)
        self._group_name_to_impl_key = dict()
        self._group_name_to_seq_encoder_configs = defaultdict(list)
        self._grouped_features_keys = list()

        for feature_group in feature_groups:
            group_name = feature_group.group_name
            self._respect_and_supplement_feature_group(feature_group)
            self._add_feature_group_sign_for_sequence_groups(feature_group)
            features_data_group = defaultdict(list)
            for feature_name in feature_group.feature_names:
                feature = self._name_to_feature[feature_name]
                features_data_group[feature.data_group].append(feature_name)
            for sequence_group in feature_group.sequence_groups:
                for feature_name in sequence_group.feature_names:
                    feature = self._name_to_feature[feature_name]
                    features_data_group[feature.data_group].append(feature_name)

            if len(features_data_group) > 1:
                error_info = [",".join(v) for v in features_data_group.values()]
                raise ValueError(
                    f"Feature {error_info} should not belong to same feature group."
                )
            impl_key = list(features_data_group.keys())[0]
            self._group_name_to_impl_key[group_name] = impl_key
            if feature_group.group_type == model_pb2.SEQUENCE:
                self._impl_key_to_seq_groups[impl_key].append(feature_group)
                self._grouped_features_keys.append(group_name + ".query")
                self._grouped_features_keys.append(group_name + ".sequence")
                self._grouped_features_keys.append(group_name + ".sequence_length")
            else:
                self._impl_key_to_feat_groups[impl_key].append(feature_group)
                if len(feature_group.sequence_groups) > 0:
                    self._impl_key_to_seq_groups[impl_key].extend(
                        list(feature_group.sequence_groups)
                    )
                if len(feature_group.sequence_encoders) > 0:
                    self._group_name_to_seq_encoder_configs[group_name] = list(
                        feature_group.sequence_encoders
                    )
                self._grouped_features_keys.append(group_name)

        for k, v in self._impl_key_to_feat_groups.items():
            self.emb_impls[k] = EmbeddingGroupImpl(
                features,
                feature_groups=v,
                wide_embedding_dim=wide_embedding_dim,
                device=device,
            )

        for k, v in self._impl_key_to_seq_groups.items():
            self.seq_emb_impls[k] = SequenceEmbeddingGroupImpl(
                features, feature_groups=v, device=device
            )
        self._group_name_to_seq_encoders = nn.ModuleDict()
        for (
            group_name,
            seq_encoder_configs,
        ) in self._group_name_to_seq_encoder_configs.items():
            impl_key = self._group_name_to_impl_key[group_name]
            seq_emb = self.seq_emb_impls[impl_key]
            group_seq_encoders = nn.ModuleList()
            for seq_encoder_config in seq_encoder_configs:
                seq_encoder = create_seq_encoder(
                    seq_encoder_config, seq_emb.all_group_total_dim()
                )
                group_seq_encoders.append(seq_encoder)
            self._group_name_to_seq_encoders[group_name] = group_seq_encoders

        self._group_feature_dims = OrderedDict()
        for feature_group in feature_groups:
            group_name = feature_group.group_name
            if feature_group.group_type != model_pb2.SEQUENCE:
                feature_dim = OrderedDict()
                impl_key = self._group_name_to_impl_key[group_name]
                feature_emb = self.emb_impls[impl_key]
                feature_dim.update(feature_emb.group_feature_dims(group_name))
                if group_name in self._group_name_to_seq_encoders:
                    seq_encoders = self._group_name_to_seq_encoders[group_name]
                    for i, seq_encoder in enumerate(seq_encoders):
                        feature_dim[f"{group_name}_seq_encoder_{i}"] = (
                            seq_encoder.output_dim()
                        )
                self._group_feature_dims[group_name] = feature_dim

        self._grouped_features_keys.sort()

    def grouped_features_keys(self) -> List[str]:
        """grouped_features_keys."""
        return self._grouped_features_keys

    def _respect_and_supplement_feature_group(
        self, feature_group: FeatureGroupConfig
    ) -> None:
        """Respect feature group sequence_groups and sequence_encoders."""
        group_name = feature_group.group_name
        sequence_groups = list(feature_group.sequence_groups)
        sequence_encoders = list(feature_group.sequence_encoders)
        is_deep = feature_group.group_type == model_pb2.DEEP
        if is_deep:
            if len(sequence_groups) == 0 and sequence_encoders == 0:
                return
            elif len(sequence_groups) > 0 and sequence_encoders == 0:
                raise ValueError(
                    f"{group_name} group has sequence_groups,but no sequence_encoders "
                )
            elif len(sequence_groups) == 0 and len(sequence_encoders) > 0:
                raise ValueError(
                    f"{group_name} group has sequence_encoders,but no sequence_groups "
                )

            if len(sequence_groups) > 1:
                for sequence_group in sequence_groups:
                    if not sequence_group.HasField("group_name"):
                        raise ValueError(
                            f"{group_name} has many sequence_groups, "
                            f"every sequence_group must has group_name"
                        )
            elif len(sequence_groups) == 1 and not sequence_groups[0].HasField(
                "group_name"
            ):
                sequence_groups[0].group_name = group_name

            group_has_encoder = {
                sequence_group.group_name: False for sequence_group in sequence_groups
            }
            for sequence_encoder in sequence_encoders:
                seq_type = sequence_encoder.WhichOneof("seq_module")
                seq_config = getattr(sequence_encoder, seq_type)
                if not seq_config.HasField("input") and len(sequence_groups) == 1:
                    seq_config.input = sequence_groups[0].group_name
                if not seq_config.HasField("input"):
                    raise ValueError(
                        f"{group_name} group has multi sequence_groups, "
                        f"so sequence_encoders must has input"
                    )
                if seq_config.input not in group_has_encoder:
                    raise ValueError(
                        f"{group_name} sequence_encoder input {seq_config.input} "
                        f"not in sequence_groups"
                    )
                else:
                    group_has_encoder[seq_config.input] = True
            for k, v in group_has_encoder.items():
                if not v:
                    raise ValueError(
                        f"{group_name} sequence_groups {k} not has seq_encoder"
                    )
        else:
            if len(sequence_groups) > 0 or len(sequence_encoders) > 0:
                raise ValueError(
                    f"{group_name} group group_type is not DEEP, "
                    f"sequence_groups and sequence_encoders must configured in DEEP"
                )

    def _add_feature_group_sign_for_sequence_groups(
        self, feature_group: FeatureGroupConfig
    ) -> None:
        """Assign sequence_groups and sequence_encoder relation group name."""
        group_name = feature_group.group_name
        sequence_groups = list(feature_group.sequence_groups)
        sequence_encoders = list(feature_group.sequence_encoders)
        if len(sequence_groups) > 0:
            for sequence_group in sequence_groups:
                sequence_group.group_name = (
                    group_name + "___" + sequence_group.group_name
                )
            for sequence_encoder in sequence_encoders:
                seq_type = sequence_encoder.WhichOneof("seq_module")
                seq_config = getattr(sequence_encoder, seq_type)
                seq_config.input = group_name + "___" + seq_config.input

    def group_names(self) -> List[str]:
        """Feature group names."""
        return list(self._name_to_feature_group.keys())

    def group_dims(self, group_name: str) -> List[int]:
        """Output dimension of each feature in a feature group.

        Args:
            group_name (str): feature group name, when group type is sequence,
                should use {group_name}.query or {group_name}.sequence.

        Return:
            group_dims (list): output dimension of each feature.
        """
        true_name = group_name.split(".")[0] if "." in group_name else group_name
        feature_group = self._name_to_feature_group[true_name]
        impl_key = self._group_name_to_impl_key[true_name]
        if feature_group.group_type == model_pb2.SEQUENCE:
            return self.seq_emb_impls[impl_key].group_dims(group_name)
        else:
            dims = self.emb_impls[impl_key].group_dims(group_name)
            if group_name in self._group_name_to_seq_encoders:
                for seq_encoder in self._group_name_to_seq_encoders[group_name]:
                    dims.append(seq_encoder.output_dim())
            return dims

    def group_total_dim(self, group_name: str) -> int:
        """Total output dimension of a feature group.

        Args:
            group_name (str): feature group name, when group type is sequence,
                should use {group_name}.query or {group_name}.sequence.

        Return:
            total_dim (int): total dimension of feature group.
        """
        true_name = group_name.split(".")[0] if "." in group_name else group_name
        feature_group = self._name_to_feature_group[true_name]
        impl_key = self._group_name_to_impl_key[true_name]
        if feature_group.group_type == model_pb2.SEQUENCE:
            return self.seq_emb_impls[impl_key].group_total_dim(group_name)
        else:
            return sum(self._group_feature_dims[group_name].values())

    def group_feature_dims(self, group_name: str) -> Dict[str, int]:
        """Every feature group each feature dim."""
        true_name = group_name.split(".")[0] if "." in group_name else group_name
        feature_group = self._name_to_feature_group[true_name]
        if feature_group.group_type == model_pb2.SEQUENCE:
            raise ValueError("not support sequence group")
        return self._group_feature_dims[group_name]

    def has_group(self, group_name: str) -> bool:
        """Check the feature group exist or not."""
        true_name = group_name.split(".")[0] if "." in group_name else group_name
        return true_name in self._name_to_feature_group.keys()

    def forward(
        self,
        batch: Batch,
    ) -> Dict[str, torch.Tensor]:
        """Forward the module.

        Args:
            batch (Batch): a instance of Batch with features.

        Returns:
            group_features (dict): dict of feature_group to embedded tensor.
        """
        result_dicts = []

        need_input_tile_emb = is_input_tile_emb()
        need_input_tile = is_input_tile()

        if need_input_tile:
            emb_keys = list(self.emb_impls.keys())
            seq_emb_keys = list(self.seq_emb_impls.keys())
            unique_keys = list(set(emb_keys + seq_emb_keys))
            # tile user dense feat & combine item dense feat
            for key in unique_keys:
                user_kt = batch.dense_features.get(key + "_user", None)
                item_kt = batch.dense_features.get(key + "_item", None)
                if user_kt is not None or item_kt is not None:
                    batch.dense_features[key] = _tile_and_combine_dense_kt(
                        user_kt, item_kt, batch.tile_size
                    )

        for key, emb_impl in self.emb_impls.items():
            sparse_feat_kjt = None
            sparse_feat_kjt_user = None
            dense_feat_kt = None

            if emb_impl.has_dense:
                dense_feat_kt = batch.dense_features[key]
            if emb_impl.has_sparse:
                if need_input_tile_emb:
                    sparse_feat_kjt = batch.sparse_features[key + "_item"]
                else:
                    sparse_feat_kjt = batch.sparse_features[key]
            if emb_impl.has_sparse_user:
                sparse_feat_kjt_user = batch.sparse_features[key + "_user"]

<<<<<<< HEAD
            if (
                emb_impl.has_dense
                or emb_impl.has_dense_user
                or emb_impl.has_sparse
                or emb_impl.has_sparse_user
            ):
                result_dicts.append(
                    emb_impl(
                        sparse_feat_kjt,
                        dense_feat_kt,
                        sparse_feat_kjt_user,
                        dense_feat_kt_user,
                        batch.batch_size,
                    )
=======
            result_dicts.append(
                emb_impl(
                    sparse_feat_kjt,
                    dense_feat_kt,
                    sparse_feat_kjt_user,
                    batch.tile_size,
>>>>>>> a2523b69
                )

        for key, seq_emb_impl in self.seq_emb_impls.items():
            sparse_feat_kjt = None
            sparse_feat_kjt_user = None
            dense_feat_kt = None

            if seq_emb_impl.has_dense:
                dense_feat_kt = batch.dense_features[key]
            if seq_emb_impl.has_sparse:
                if need_input_tile_emb:
                    sparse_feat_kjt = batch.sparse_features[key + "_item"]
                else:
                    sparse_feat_kjt = batch.sparse_features[key]
            if seq_emb_impl.has_sparse_user:
                sparse_feat_kjt_user = batch.sparse_features[key + "_user"]

            result_dicts.append(
                seq_emb_impl(
                    sparse_feat_kjt,
                    dense_feat_kt,
                    batch.sequence_dense_features,
                    sparse_feat_kjt_user,
                    batch.tile_size,
                )
            )

        result = _merge_list_of_tensor_dict(result_dicts)
        seq_feature_dict = {}
        for group_name, seq_encoders in self._group_name_to_seq_encoders.items():
            new_feature = []
            for seq_encoder in seq_encoders:
                new_feature.append(seq_encoder(result))
            seq_feature_dict[group_name] = torch.cat(new_feature, dim=-1)
        return _update_dict_tensor(result, seq_feature_dict)

    def predict(
        self,
        batch: Batch,
    ) -> List[torch.Tensor]:
        """Predict embedding module and return a list of grouped embedding features."""
        grouped_features = self.forward(batch)
        values_list = []
        for key in self._grouped_features_keys:
            values_list.append(grouped_features[key])
        return values_list


def _add_embedding_bag_config(
    emb_bag_configs: Dict[str, EmbeddingBagConfig], emb_bag_config: EmbeddingBagConfig
) -> None:
    """Add embedding bag config to a dict of embedding bag config.

    Args:
        emb_bag_configs(Dict[str, EmbeddingBagConfig]): a dict contains emb_bag_configs
        emb_bag_config(EmbeddingBagConfig): an instance of EmbeddingBagConfig
    """
    if emb_bag_config.name in emb_bag_configs:
        existed_emb_bag_config = emb_bag_configs[emb_bag_config.name]
        assert (
            emb_bag_config.num_embeddings == existed_emb_bag_config.num_embeddings
            and emb_bag_config.embedding_dim == existed_emb_bag_config.embedding_dim
            and emb_bag_config.pooling == existed_emb_bag_config.pooling
            and repr(emb_bag_config.init_fn) == repr(existed_emb_bag_config.init_fn)
        ), (
            f"there is a mismatch between {emb_bag_config} and "
            f"{existed_emb_bag_config}, can not share embedding."
        )
        for feature_name in emb_bag_config.feature_names:
            if feature_name not in existed_emb_bag_config.feature_names:
                existed_emb_bag_config.feature_names.append(feature_name)
    else:
        emb_bag_configs[emb_bag_config.name] = emb_bag_config


def _add_embedding_config(
    emb_configs: Dict[str, EmbeddingConfig], emb_config: EmbeddingConfig
) -> None:
    """Add embedding config to a dict of embedding config.

    Args:
        emb_configs(Dict[str, EmbeddingConfig]): a dict contains emb_configs
        emb_config(EmbeddingConfig): an instance of EmbeddingConfig
    """
    if emb_config.name in emb_configs:
        existed_emb_config = emb_configs[emb_config.name]
        assert (
            emb_config.num_embeddings == existed_emb_config.num_embeddings
            and emb_config.embedding_dim == existed_emb_config.embedding_dim
            and repr(emb_config.init_fn) == repr(existed_emb_config.init_fn)
        ), (
            f"there is a mismatch between {emb_config} and "
            f"{existed_emb_config}, can not share embedding."
        )
        for feature_name in emb_config.feature_names:
            if feature_name not in existed_emb_config.feature_names:
                existed_emb_config.feature_names.append(feature_name)
    else:
        emb_configs[emb_config.name] = emb_config


def _add_mc_module(
    mc_modules: Dict[str, ManagedCollisionModule],
    emb_name: str,
    mc_module: ManagedCollisionModule,
) -> None:
    """Add ManagedCollisionModule to a dict of ManagedCollisionModule.

    Args:
        mc_modules(Dict[str, ManagedCollisionModule]): a dict of ManagedCollisionModule.
        emb_name(str): embedding_name.
        mc_module(ManagedCollisionModule): an instance of ManagedCollisionModule.
    """
    if emb_name in mc_modules:
        existed_mc_module = mc_modules[emb_name]
        if isinstance(mc_module, MCHManagedCollisionModule):
            assert isinstance(existed_mc_module, MCHManagedCollisionModule)
            assert mc_module._zch_size == existed_mc_module._zch_size
            assert mc_module._eviction_interval == existed_mc_module._eviction_interval
            assert repr(mc_module._eviction_policy) == repr(mc_module._eviction_policy)
    mc_modules[emb_name] = mc_module


class EmbeddingGroupImpl(nn.Module):
    """Applies embedding lookup transformation for feature group.

    Args:
        features (list): list of features.
        feature_groups (list): list of feature group config.
        wide_embedding_dim (int, optional): wide group feature embedding dim.
        device (torch.device): embedding device, default is meta.
    """

    def __init__(
        self,
        features: List[BaseFeature],
        feature_groups: List[FeatureGroupConfig],
        wide_embedding_dim: Optional[int] = None,
        device: Optional[torch.device] = None,
    ) -> None:
        super().__init__()
        if device is None:
            device = torch.device("meta")
        name_to_feature = {x.name: x for x in features}

        need_input_tile_emb = is_input_tile_emb()

        emb_bag_configs = OrderedDict()
        mc_emb_bag_configs = OrderedDict()
        mc_modules = OrderedDict()
        dense_embedding_configs = []
        self.has_sparse = False
        self.has_mc_sparse = False
        self.has_dense = False
        self.has_dense_embedding = False

        # for sparse input-tile-emb
        emb_bag_configs_user = OrderedDict()
        mc_emb_bag_configs_user = OrderedDict()
        mc_modules_user = OrderedDict()
        self.has_sparse_user = False
        self.has_mc_sparse_user = False

        self._group_to_feature_names = OrderedDict()
        self._group_to_shared_feature_names = OrderedDict()
        self._group_total_dim = dict()
        self._group_feature_output_dims = dict()
        self._group_dense_feature_names = dict()
        self._group_dense_embedding_feature_names = dict()

        feat_to_group_to_emb_name = defaultdict(dict)
        for feature_group in feature_groups:
            group_name = feature_group.group_name
            for feature_name in feature_group.feature_names:
                feature = name_to_feature[feature_name]
                if feature.is_sparse:
                    emb_bag_config = feature.emb_bag_config
                    # pyre-ignore [16]
                    emb_name = emb_bag_config.name
                    if feature_group.group_type == model_pb2.WIDE:
                        emb_name = emb_name + "_wide"
                    feat_to_group_to_emb_name[feature_name][group_name] = emb_name

        shared_feature_flag = dict()
        for feature_name, group_to_emb_name in feat_to_group_to_emb_name.items():
            if len(set(group_to_emb_name.values())) > 1:
                shared_feature_flag[feature_name] = True
            else:
                shared_feature_flag[feature_name] = False

        non_emb_dense_feature_to_dim = OrderedDict()
        for feature_group in feature_groups:
            total_dim = 0
            feature_output_dims = OrderedDict()
            group_name = feature_group.group_name
            feature_names = list(feature_group.feature_names)
            shared_feature_names = []
            is_wide = feature_group.group_type == model_pb2.WIDE
            for name in feature_names:
                shared_name = name
                feature = name_to_feature[name]

                if feature.is_sparse:
                    output_dim = feature.output_dim
                    emb_bag_config = feature.emb_bag_config
                    mc_module = feature.mc_module(device)
                    assert emb_bag_config is not None
                    if is_wide:
                        # TODO(hongsheng.jhs): change to embedding_dim to 1
                        # when fbgemm support embedding_dim=1
                        emb_bag_config.embedding_dim = output_dim = (
                            wide_embedding_dim or 4
                        )
                    # we may modify ebc name at feat_to_group_to_emb_name, e.g., wide
                    emb_bag_config.name = feat_to_group_to_emb_name[name][group_name]

                    if need_input_tile_emb and feature.is_user_feat:
                        _add_embedding_bag_config(
                            emb_bag_configs=mc_emb_bag_configs_user
                            if mc_module
                            else emb_bag_configs_user,
                            emb_bag_config=emb_bag_config,
                        )
                        if mc_module:
                            _add_mc_module(
                                mc_modules_user, emb_bag_config.name, mc_module
                            )
                            self.has_mc_sparse_user = True
                        else:
                            self.has_sparse_user = True
                    else:
                        _add_embedding_bag_config(
                            emb_bag_configs=mc_emb_bag_configs
                            if mc_module
                            else emb_bag_configs,
                            emb_bag_config=emb_bag_config,
                        )
                        if mc_module:
                            _add_mc_module(mc_modules, emb_bag_config.name, mc_module)
                            self.has_mc_sparse = True
                        else:
                            self.has_sparse = True

                    if shared_feature_flag[name]:
                        shared_name = shared_name + "@" + emb_bag_config.name
                else:
                    output_dim = feature.output_dim

                    if is_wide:
                        raise ValueError(
                            f"dense feature [{name}] should not be configured in "
                            "wide group."
                        )
                    else:
                        self.has_dense = True
                        if feature.dense_emb_config:
                            self.has_dense_embedding = True
                            conf_obj = feature.dense_emb_config
                            dense_embedding_configs.append(conf_obj)
                        else:
                            non_emb_dense_feature_to_dim[name] = output_dim

                total_dim += output_dim
                feature_output_dims[name] = output_dim
                shared_feature_names.append(shared_name)
            self._group_to_feature_names[group_name] = feature_names
            if len(shared_feature_names) > 0:
                self._group_to_shared_feature_names[group_name] = shared_feature_names
            self._group_total_dim[group_name] = total_dim
            self._group_feature_output_dims[group_name] = feature_output_dims

        self.ebc = EmbeddingBagCollection(list(emb_bag_configs.values()), device=device)
        if self.has_mc_sparse:
            self.mc_ebc = ManagedCollisionEmbeddingBagCollection(
                EmbeddingBagCollection(
                    list(mc_emb_bag_configs.values()), device=device
                ),
                ManagedCollisionCollection(
                    mc_modules, list(mc_emb_bag_configs.values())
                ),
            )
        if self.has_dense_embedding:
            self.dense_ec = DenseEmbeddingCollection(
                dense_embedding_configs,
                device=device,
                raw_dense_feature_to_dim=non_emb_dense_feature_to_dim,
            )

        if need_input_tile_emb:
            self.ebc_user = EmbeddingBagCollection(
                list(emb_bag_configs_user.values()), device=device
            )
            if self.has_mc_sparse_user:
                self.mc_ebc_user = ManagedCollisionEmbeddingBagCollection(
                    EmbeddingBagCollection(
                        list(mc_emb_bag_configs_user.values()), device=device
                    ),
                    ManagedCollisionCollection(
                        mc_modules_user, list(mc_emb_bag_configs_user.values())
                    ),
                )

    def group_dims(self, group_name: str) -> List[int]:
        """Output dimension of each feature in a feature group."""
        return list(self._group_feature_output_dims[group_name].values())

    def group_feature_dims(self, group_name: str) -> Dict[str, int]:
        """Output dimension of each feature in a feature group."""
        return self._group_feature_output_dims[group_name]

    def group_total_dim(self, group_name: str) -> int:
        """Total output dimension of a feature group."""
        return self._group_total_dim[group_name]

    def forward(
        self,
        sparse_feature: KeyedJaggedTensor,
        dense_feature: KeyedTensor,
        sparse_feature_user: KeyedJaggedTensor,
        tile_size: int = -1,
    ) -> Dict[str, torch.Tensor]:
        """Forward the module.

        Args:
            sparse_feature (KeyedJaggedTensor): sparse id feature.
            dense_feature (dense_feature): dense feature.
            sparse_feature_user (KeyedJaggedTensor): user-side sparse feature
                with batch_size=1, when use INPUT_TILE=3.
            tile_size: size for user-side feature input tile.

        Returns:
            group_features (dict): dict of feature_group to embedded tensor.
        """
        kts: List[KeyedTensor] = []
        if self.has_sparse:
            kts.append(self.ebc(sparse_feature))

        if self.has_mc_sparse:
            kts.append(self.mc_ebc(sparse_feature)[0])

        # do user-side embedding input-tile
        if self.has_sparse_user:
            keyed_tensor_user = self.ebc_user(sparse_feature_user)
            values_tile = keyed_tensor_user.values().tile(tile_size, 1)
            keyed_tensor_user_tile = KeyedTensor(
                keys=keyed_tensor_user.keys(),
                length_per_key=keyed_tensor_user.length_per_key(),
                values=values_tile,
            )
            kts.append(keyed_tensor_user_tile)

        # do user-side mc embedding input-tile
        if self.has_mc_sparse_user:
            keyed_tensor_user = self.mc_ebc_user(sparse_feature_user)[0]
            values_tile = keyed_tensor_user.values().tile(tile_size, 1)
            keyed_tensor_user_tile = KeyedTensor(
                keys=keyed_tensor_user.keys(),
                length_per_key=keyed_tensor_user.length_per_key(),
                values=values_tile,
            )
            kts.append(keyed_tensor_user_tile)

        if self.has_dense:
            if self.has_dense_embedding:
                kts.append(self.dense_ec(dense_feature))
            else:
                kts.append(dense_feature)

        group_tensors = KeyedTensor.regroup_as_dict(
            kts,
            list(self._group_to_shared_feature_names.values()),
            list(self._group_to_shared_feature_names.keys()),
        )

        return group_tensors


class SequenceEmbeddingGroupImpl(nn.Module):
    """Applies embedding lookup transformation for sequence feature group.

    Args:
        features (list): list of features.
        feature_groups (list): list of feature group config or seq group config.
        device (torch.device): embedding device, default is meta.
    """

    def __init__(
        self,
        features: List[BaseFeature],
        feature_groups: List[Union[FeatureGroupConfig, SeqGroupConfig]],
        device: Optional[torch.device] = None,
    ) -> None:
        super().__init__()
        if device is None:
            device = torch.device("meta")
        name_to_feature = {x.name: x for x in features}

        need_input_tile = is_input_tile()
        need_input_tile_emb = is_input_tile_emb()

        dim_to_emb_configs = defaultdict(OrderedDict)
        dim_to_mc_emb_configs = defaultdict(OrderedDict)
        dim_to_mc_modules = defaultdict(OrderedDict)
        self.has_sparse = False
        self.has_mc_sparse = False
        self.has_dense = False
        self.has_sequence_dense = False

        # for sparse input-tile-emb
        dim_to_emb_configs_user = defaultdict(OrderedDict)
        dim_to_mc_emb_configs_user = defaultdict(OrderedDict)
        dim_to_mc_modules_user = defaultdict(OrderedDict)
        self.has_sparse_user = False
        self.has_mc_sparse_user = False

        self._group_to_shared_query = OrderedDict()
        self._group_to_shared_sequence = OrderedDict()
        self._group_total_dim = dict()
        self._group_output_dims = dict()

        feat_to_group_to_emb_name = defaultdict(dict)
        for feature_group in feature_groups:
            group_name = feature_group.group_name
            for feature_name in feature_group.feature_names:
                feature = name_to_feature[feature_name]
                if feature.is_sparse:
                    emb_config = feature.emb_config
                    # pyre-ignore [16]
                    emb_name = emb_config.name
                    feat_to_group_to_emb_name[feature_name][group_name] = emb_name

        shared_feature_flag = dict()
        for feature_name, group_to_emb_name in feat_to_group_to_emb_name.items():
            if len(set(group_to_emb_name.values())) > 1:
                shared_feature_flag[feature_name] = True
            else:
                shared_feature_flag[feature_name] = False

        for feature_group in feature_groups:
            query_dim = 0
            sequence_dim = 0
            query_dims = []
            sequence_dims = []
            group_name = feature_group.group_name
            feature_names = list(feature_group.feature_names)
            shared_query = []
            shared_sequence = []

            for name in feature_names:
                shared_name = name
                feature = name_to_feature[name]
                if feature.is_sparse:
                    output_dim = feature.output_dim
                    emb_config = feature.emb_config
                    mc_module = feature.mc_module(device)
                    assert emb_config is not None
                    # we may/could modify ec name at feat_to_group_to_emb_name
                    emb_config.name = feat_to_group_to_emb_name[name][group_name]
                    embedding_dim = emb_config.embedding_dim

                    if need_input_tile_emb and feature.is_user_feat:
                        emb_configs = (
                            dim_to_mc_emb_configs_user[embedding_dim]
                            if mc_module
                            else dim_to_emb_configs_user[embedding_dim]
                        )
                        _add_embedding_config(
                            emb_configs=emb_configs,
                            emb_config=emb_config,
                        )
                        if mc_module:
                            _add_mc_module(
                                dim_to_mc_modules_user[embedding_dim],
                                emb_config.name,
                                mc_module,
                            )
                            self.has_mc_sparse_user = True
                        else:
                            self.has_sparse_user = True
                    else:
                        emb_configs = (
                            dim_to_mc_emb_configs[embedding_dim]
                            if mc_module
                            else dim_to_emb_configs[embedding_dim]
                        )
                        _add_embedding_config(
                            emb_configs=emb_configs,
                            emb_config=emb_config,
                        )
                        if mc_module:
                            _add_mc_module(
                                dim_to_mc_modules[embedding_dim],
                                emb_config.name,
                                mc_module,
                            )
                            self.has_mc_sparse = True
                        else:
                            self.has_sparse = True

                    if shared_feature_flag[name]:
                        shared_name = shared_name + "@" + emb_config.name
                else:
                    output_dim = feature.output_dim
                    if feature.is_sequence:
                        self.has_sequence_dense = True
                    else:
                        self.has_dense = True

                is_user_feat = feature.is_user_feat if need_input_tile else False
                if feature.is_sequence:
                    shared_sequence.append(
                        (shared_name, feature.is_sparse, is_user_feat)
                    )
                    sequence_dim += output_dim
                    sequence_dims.append(output_dim)
                else:
                    shared_query.append((shared_name, feature.is_sparse, is_user_feat))
                    query_dim += output_dim
                    query_dims.append(output_dim)

            self._group_to_shared_query[group_name] = shared_query
            self._group_to_shared_sequence[group_name] = shared_sequence
            self._group_total_dim[f"{group_name}.query"] = query_dim
            self._group_total_dim[f"{group_name}.sequence"] = sequence_dim
            self._group_output_dims[f"{group_name}.query"] = query_dims
            self._group_output_dims[f"{group_name}.sequence"] = sequence_dims

        self.ec_list = nn.ModuleList()
        for _, emb_configs in dim_to_emb_configs.items():
            self.ec_list.append(
                EmbeddingCollection(list(emb_configs.values()), device=device)
            )
        self.mc_ec_list = nn.ModuleList()
        for k, emb_configs in dim_to_mc_emb_configs.items():
            self.mc_ec_list.append(
                ManagedCollisionEmbeddingCollection(
                    EmbeddingCollection(list(emb_configs.values()), device=device),
                    ManagedCollisionCollection(
                        dim_to_mc_modules[k], list(emb_configs.values())
                    ),
                )
            )
        if need_input_tile_emb:
            self.ec_list_user = nn.ModuleList()
            for _, emb_configs in dim_to_emb_configs_user.items():
                self.ec_list_user.append(
                    EmbeddingCollection(list(emb_configs.values()), device=device)
                )
            self.mc_ec_list_user = nn.ModuleList()
            for k, emb_configs in dim_to_mc_emb_configs_user.items():
                self.mc_ec_list_user.append(
                    ManagedCollisionEmbeddingCollection(
                        EmbeddingCollection(list(emb_configs.values()), device=device),
                        ManagedCollisionCollection(
                            dim_to_mc_modules_user[k], list(emb_configs.values())
                        ),
                    )
                )

    def group_dims(self, group_name: str) -> List[int]:
        """Output dimension of each feature in a feature group."""
        return self._group_output_dims[group_name]

    def group_total_dim(self, group_name: str) -> int:
        """Total output dimension of a feature group."""
        return self._group_total_dim[group_name]

    def all_group_total_dim(self) -> Dict[str, int]:
        """Total output dimension of all feature group."""
        return self._group_total_dim

    def has_group(self, group_name: str) -> bool:
        """Check the feature group exist or not."""
        true_name = group_name.split(".")[0] if "." in group_name else group_name
        query_name = true_name + ".query"
        sequnce_name = true_name + ".sequence"
        return (
            query_name in self._group_output_dims.keys()
            and sequnce_name in self._group_output_dims.keys()
        )

    def forward(
        self,
        sparse_feature: KeyedJaggedTensor,
        dense_feature: KeyedTensor,
        sequence_dense_features: Dict[str, JaggedTensor],
        sparse_feature_user: KeyedJaggedTensor,
        tile_size: int = -1,
    ) -> Dict[str, torch.Tensor]:
        """Forward the module.

        Args:
            sparse_feature (KeyedJaggedTensor): sparse id feature.
            dense_feature (dense_feature): dense feature.
            sequence_dense_features (Dict[str, JaggedTensor]): dense sequence feature.
            sparse_feature_user (KeyedJaggedTensor): user-side sparse feature
                with batch_size=1, when use INPUT_TILE=3.
            tile_size: size for user-side feature input tile.

        Returns:
            group_features (dict): dict of feature_group to embedded tensor.
        """
        # TODO (hongsheng.jhs): deal with tag sequence feature.
        sparse_jt_dict_list = []
        dense_t_dict = {}

        need_input_tile = is_input_tile()
        need_input_tile_emb = is_input_tile_emb()
        if self.has_sparse:
            for ec in self.ec_list:
                sparse_jt_dict_list.append(ec(sparse_feature))

        if self.has_mc_sparse:
            for ec in self.mc_ec_list:
                sparse_jt_dict_list.append(ec(sparse_feature)[0])

        # do user-side embedding input-tile
        if self.has_sparse_user:
            for ec in self.ec_list_user:
                sparse_jt_dict_list.append(ec(sparse_feature_user))

        # do user-side embedding input-tile
        if self.has_mc_sparse_user:
            for ec in self.mc_ec_list_user:
                sparse_jt_dict_list.append(ec(sparse_feature_user)[0])

        sparse_jt_dict = _merge_list_of_jt_dict(sparse_jt_dict_list)

        if self.has_dense:
            dense_t_dict = dense_feature.to_dict()

        results = {}
        for group_name, v in self._group_to_shared_query.items():
            query_t_list = []
            for name, is_sparse, is_user in v:
                if is_sparse:
                    # TODO(hongsheng.jhs): support multi-value id feature
                    query_t = sparse_jt_dict[name].to_padded_dense(1).squeeze(1)
                    if is_user and need_input_tile_emb:
                        query_t = query_t.tile(tile_size, 1)
                else:
                    query_t = dense_t_dict[name]
                query_t_list.append(query_t)
            if len(query_t_list) > 0:
                results[f"{group_name}.query"] = torch.cat(query_t_list, dim=1)
        for group_name, v in self._group_to_shared_sequence.items():
            seq_t_list = []

            group_sequence_length = 1
            for i, (name, is_sparse, is_user) in enumerate(v):
                # when is_user is True
                #   sequence_sparse_features
                #       when input_tile_emb need to tile(tile_size,1):
                #   sequence_dense_features always need to tile
                need_tile = False
                if is_user:
                    if is_sparse:
                        need_tile = need_input_tile_emb
                    else:
                        need_tile = need_input_tile
                jt = (
                    sparse_jt_dict[name] if is_sparse else sequence_dense_features[name]
                )
                if i == 0:
                    sequence_length = jt.lengths()
                    group_sequence_length = _int_item(torch.max(sequence_length))
                    if need_tile:
                        results[f"{group_name}.sequence_length"] = sequence_length.tile(
                            tile_size
                        )
                    else:
                        results[f"{group_name}.sequence_length"] = sequence_length
                jt = jt.to_padded_dense(group_sequence_length)

                if need_tile:
                    jt = jt.tile(tile_size, 1, 1)
                seq_t_list.append(jt)

            if seq_t_list:
                results[f"{group_name}.sequence"] = torch.cat(seq_t_list, dim=2)

        return results<|MERGE_RESOLUTION|>--- conflicted
+++ resolved
@@ -424,30 +424,14 @@
             if emb_impl.has_sparse_user:
                 sparse_feat_kjt_user = batch.sparse_features[key + "_user"]
 
-<<<<<<< HEAD
-            if (
-                emb_impl.has_dense
-                or emb_impl.has_dense_user
-                or emb_impl.has_sparse
-                or emb_impl.has_sparse_user
-            ):
-                result_dicts.append(
-                    emb_impl(
-                        sparse_feat_kjt,
-                        dense_feat_kt,
-                        sparse_feat_kjt_user,
-                        dense_feat_kt_user,
-                        batch.batch_size,
-                    )
-=======
             result_dicts.append(
                 emb_impl(
                     sparse_feat_kjt,
                     dense_feat_kt,
                     sparse_feat_kjt_user,
                     batch.tile_size,
->>>>>>> a2523b69
-                )
+                )
+            )
 
         for key, seq_emb_impl in self.seq_emb_impls.items():
             sparse_feat_kjt = None

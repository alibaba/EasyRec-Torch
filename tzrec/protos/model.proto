--- conflicted
+++ resolved
@@ -47,11 +47,7 @@
 
         DSSM dssm = 301;
         DSSMV2 dssm_v2 = 302;
-<<<<<<< HEAD
-        HSTUMatch hstu_match = 303;
-=======
         DAT dat = 303;
->>>>>>> a2523b69
 
         TDM tdm = 400;
 
